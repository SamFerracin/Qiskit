# Copyright 2017 IBM RESEARCH. All Rights Reserved.
#
# Licensed under the Apache License, Version 2.0 (the "License");
# you may not use this file except in compliance with the License.
# You may obtain a copy of the License at
#
#     http://www.apache.org/licenses/LICENSE-2.0
#
# Unless required by applicable law or agreed to in writing, software
# distributed under the License is distributed on an "AS IS" BASIS,
# WITHOUT WARRANTIES OR CONDITIONS OF ANY KIND, either express or implied.
# See the License for the specific language governing permissions and
# limitations under the License.
# =============================================================================
.PHONY: env env-dev lint test run doc

# Dependencies need to be installed on the Anaconda virtual environment.
env:
	if test $(findstring QISKitenv, $(shell conda info --envs)); then \
		bash -c "source activate QISKitenv;pip install -r requirements.txt"; \
	else \
		conda create -y -n QISKitenv python=3; \
		bash -c "source activate QISKitenv;pip install -r requirements.txt"; \
	fi;

run:
	bash -c "source activate QISKitenv;cd examples; cd jupyter;jupyter notebook"

# Ignoring generated ones with .py extension.
lint:
	pylint -rn qiskit test

style:
	pycodestyle --exclude=qiskit/tools --max-line-length=100 qiskit test

# Use the -s (starting directory) flag for "unittest discover" is necessary,
# otherwise the QuantumCircuit header will be modified during the discovery.
test:
	python3 -m unittest discover -s test -v

profile:
	python3 -m unittest discover -p "profile*.py" -v

doc:
	export PYTHONPATH=$(PWD); \
	for LANGUAGE in "." "ja"; do \
		better-apidoc -f -o doc/$$LANGUAGE/_autodoc -d 5 -e -t doc/_templates/better-apidoc qiskit qiskit/tools "qiskit/extensions/standard/[a-z]*"; \
		sphinx-autogen -t doc/_templates doc/$$LANGUAGE/_autodoc/*; \
		make -C doc -e BUILDDIR="_build/$$LANGUAGE" -e SOURCEDIR="./$$LANGUAGE" html; \
	done
<<<<<<< HEAD

clean:
	make -C doc clean
	make -C doc -e BUILDDIR="_build/ja" -e SOURCEDIR="./ja" clean
=======

sim:
	make -C src/cpp-simulator/src clean
	make -C src/cpp-simulator/src

clean:
	make -C doc clean
	make -C doc -e BUILDDIR="_build/ja" -e SOURCEDIR="./ja" clean
	make -C src/cpp-simulator/src clean
>>>>>>> 3e7c3fd0
<|MERGE_RESOLUTION|>--- conflicted
+++ resolved
@@ -48,12 +48,6 @@
 		sphinx-autogen -t doc/_templates doc/$$LANGUAGE/_autodoc/*; \
 		make -C doc -e BUILDDIR="_build/$$LANGUAGE" -e SOURCEDIR="./$$LANGUAGE" html; \
 	done
-<<<<<<< HEAD
-
-clean:
-	make -C doc clean
-	make -C doc -e BUILDDIR="_build/ja" -e SOURCEDIR="./ja" clean
-=======
 
 sim:
 	make -C src/cpp-simulator/src clean
@@ -62,5 +56,4 @@
 clean:
 	make -C doc clean
 	make -C doc -e BUILDDIR="_build/ja" -e SOURCEDIR="./ja" clean
-	make -C src/cpp-simulator/src clean
->>>>>>> 3e7c3fd0
+	make -C src/cpp-simulator/src clean