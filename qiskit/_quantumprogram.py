--- conflicted
+++ resolved
@@ -105,7 +105,7 @@
 #                     {
 #                     'name': #TODO: use the name to update the compile
 #                     'QASM_source': ’Compiled QASM to run on backend, #TODO: convert to object
-#                     'QASM_compiled': 
+#                     'QASM_compiled':
 #                     'execution_id': 'id000',
 #                     'result': {
 #                         'data':{
@@ -123,16 +123,16 @@
 #                     'QASM': ’Compiled QASM to run on backend, #TODO: convert to object
 #                     'execution: {'local_simulatior': { QASM_compile, data, shots, status}
 #                       }
-#                     .....}, 
+#                     .....},
 #                     "b": {
-#                    
+#
 #                     'QASM': ’Compiled QASM to run on backend, #TODO: convert to object
 #                     'QASM_compiled: None
-#                     .....}, 
+#                     .....},
 #                     "name": {
 #                     'QASM': ’New'
 #                     'QASM_compiled: None
-#                     .....}, 
+#                     .....},
 # }
 
 # c = qp.add('name',a, b)
@@ -579,6 +579,7 @@
 
     #TODO: change the index for name and i think there is no point to get data above
     # ALSO i think we need an error if there is no results when we use a name
+
     def get_counts(self, name):
         """Get the dict of labels and counts from the output of get_job.
         name is the name or index of one circuit.
@@ -586,16 +587,9 @@
         if not isinstance(name, str):
             return self.__qasm_compile['compiled_circuits'][name]['result']['data']['counts']
         else:
-<<<<<<< HEAD
             pass
             # for qasm in self.__qasm_compile['compiled_circuits']:
             #     if 'result' not in self.__qasm_compile['compiled_circuits'][name]:
             #         raise QISKitException("the results have not been run")
             #     else:
-            #         return self.__qasm_compile['compiled_circuits'][name]['result']['data']['counts']
-=======
-            if 'result' not in self.__qasm_compile['compiled_circuits'][i]:
-                raise QISKitException("the results have not been run")
-            else:
-                return self.__qasm_compile['compiled_circuits'][i]['result']['data']['counts']
->>>>>>> 3319197b
+            #         return self.__qasm_compile['compiled_circuits'][name]['result']['data']['counts']